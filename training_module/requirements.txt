<<<<<<< HEAD
# Training Module Requirements - Optimized for Dolphin-2.9-Llama-3-8B
# Configuration B: Balanced (12-14GB VRAM)

# Core ML/AI frameworks - Updated for QLoRA and Unsloth
torch>=2.1.0
transformers>=4.36.0
datasets>=2.14.0
accelerate>=0.25.0
peft>=0.7.0  # For LoRA/QLoRA
bitsandbytes>=0.41.0  # For 4-bit quantization

# Unsloth for accelerated training (optional but recommended)
# Install with: pip install "unsloth[colab-new] @ git+https://github.com/unslothai/unsloth.git"

# Flash Attention for memory efficiency
flash-attn>=2.3.0  # Install with: pip install flash-attn --no-build-isolation
=======
# Training Module Requirements
# Core ML/AI frameworks
torch>=2.0.0
transformers>=4.30.0
datasets>=2.10.0
accelerate>=0.20.0
peft>=0.5.0  # For LoRA adapters
unsloth>=2024.1  # For faster training

# 4-bit quantization
bitsandbytes>=0.41.0
>>>>>>> 277b3c75

# Data processing
pandas>=2.0.0
numpy>=1.24.0
scikit-learn>=1.3.0

# Utilities
tqdm>=4.65.0
wandb>=0.15.0  # Optional: experiment tracking
tensorboard>=2.13.0  # Optional: logging
psutil>=5.9.0  # For memory monitoring

# Text processing (Discord-specific)
nltk>=3.8.0
regex>=2023.0.0  # Better regex support

# Configuration management
omegaconf>=2.3.0

<<<<<<< HEAD
# Development and testing
=======
# Memory monitoring
psutil>=5.9.0
GPUtil>=1.4.0

# Development
>>>>>>> 277b3c75
pytest>=7.4.0
black>=23.0.0
flake8>=6.0.0

# Memory optimization
deepspeed>=0.12.0  # Optional: for advanced optimization

# GPU support (install appropriate version)
# For CUDA 12.1: pip install torch torchvision torchaudio --index-url https://download.pytorch.org/whl/cu121
# For CUDA 11.8: pip install torch torchvision torchaudio --index-url https://download.pytorch.org/whl/cu118<|MERGE_RESOLUTION|>--- conflicted
+++ resolved
@@ -1,5 +1,4 @@
-<<<<<<< HEAD
-# Training Module Requirements - Optimized for Dolphin-2.9-Llama-3-8B
+# Training Module Requirements - Optimized for Dolphin-2.9-Llama-3-8B + Personality System
 # Configuration B: Balanced (12-14GB VRAM)
 
 # Core ML/AI frameworks - Updated for QLoRA and Unsloth
@@ -15,19 +14,6 @@
 
 # Flash Attention for memory efficiency
 flash-attn>=2.3.0  # Install with: pip install flash-attn --no-build-isolation
-=======
-# Training Module Requirements
-# Core ML/AI frameworks
-torch>=2.0.0
-transformers>=4.30.0
-datasets>=2.10.0
-accelerate>=0.20.0
-peft>=0.5.0  # For LoRA adapters
-unsloth>=2024.1  # For faster training
-
-# 4-bit quantization
-bitsandbytes>=0.41.0
->>>>>>> 277b3c75
 
 # Data processing
 pandas>=2.0.0
@@ -39,6 +25,7 @@
 wandb>=0.15.0  # Optional: experiment tracking
 tensorboard>=2.13.0  # Optional: logging
 psutil>=5.9.0  # For memory monitoring
+GPUtil>=1.4.0  # GPU monitoring
 
 # Text processing (Discord-specific)
 nltk>=3.8.0
@@ -47,15 +34,7 @@
 # Configuration management
 omegaconf>=2.3.0
 
-<<<<<<< HEAD
 # Development and testing
-=======
-# Memory monitoring
-psutil>=5.9.0
-GPUtil>=1.4.0
-
-# Development
->>>>>>> 277b3c75
 pytest>=7.4.0
 black>=23.0.0
 flake8>=6.0.0
