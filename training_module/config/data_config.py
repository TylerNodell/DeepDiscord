--- conflicted
+++ resolved
@@ -11,11 +11,7 @@
     """Configuration for data processing and loading."""
     
     # Data paths
-<<<<<<< HEAD
     input_dir: str = "../discord_bot/results"  # Points to discord_bot/results where training data is stored
-=======
-    input_dir: str = "../discord_bot/results"
->>>>>>> 277b3c75
     processed_dir: str = "./data/processed"
     cache_dir: str = "./data/cache"
     consent_file: str = "../discord_bot/discord_data/user_consents.json"
